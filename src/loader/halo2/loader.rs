use crate::{
<<<<<<< HEAD
    loader::{EcPointLoader, LoadedEcPoint, LoadedScalar, Loader, ScalarLoader},
    util::{Curve, FieldOps, Itertools},
};
use ff::{Field, PrimeField};
use halo2_ecc::{
    bigint::{CRTInteger, OverflowInteger},
    ecc::{fixed::FixedEccPoint, EccChip, EccPoint},
    fields::{fp::FpConfig, FieldChip},
    gates::{
        flex_gate::FlexGateConfig,
        range::RangeConfig,
        Context, GateInstructions,
        QuantumCell::{Constant, Existing, Witness},
        RangeInstructions,
    },
    utils::fe_to_bigint,
};
use halo2_proofs::{
    circuit::{self, AssignedCell},
    halo2curves::CurveAffine,
};
use num_bigint::{BigInt, BigUint};
=======
    loader::{
        halo2::shim::{EccInstructions, IntegerInstructions},
        EcPointLoader, LoadedEcPoint, LoadedScalar, Loader, ScalarLoader,
    },
    util::{
        arithmetic::{Curve, CurveAffine, Field, FieldExt, FieldOps, Group},
        Itertools,
    },
};
use halo2_proofs::circuit::{self, Region};
use halo2_wrong_ecc::maingate::RegionCtx;
use rand::rngs::OsRng;
>>>>>>> 0763f89b
use std::{
    cell::{Ref, RefCell},
    collections::btree_map::{BTreeMap, Entry},
    fmt::{self, Debug},
<<<<<<< HEAD
    ops::{Add, AddAssign, DerefMut, Mul, MulAssign, Neg, Sub, SubAssign},
=======
    iter,
    marker::PhantomData,
    ops::{Add, AddAssign, Deref, DerefMut, Mul, MulAssign, Neg, Sub, SubAssign},
>>>>>>> 0763f89b
    rc::Rc,
};

pub type AssignedValue<C> =
    AssignedCell<<C as CurveAffine>::ScalarExt, <C as CurveAffine>::ScalarExt>;
pub type BaseFieldChip<C> = FpConfig<<C as CurveAffine>::ScalarExt, <C as CurveAffine>::Base>;
pub type AssignedInteger<C> = CRTInteger<<C as CurveAffine>::ScalarExt>;
pub type AssignedEcPoint<C> = EccPoint<<C as CurveAffine>::ScalarExt, AssignedInteger<C>>;

<<<<<<< HEAD
// Sometimes it is useful to know that a cell is really a constant, for optimization purposes
#[derive(Clone, Debug)]
pub enum Value<T, L> {
    Constant(T),
    Assigned(L),
}

pub struct Halo2Loader<'a, 'b, C: CurveAffine> {
    pub ecc_chip: EccChip<'a, C::Scalar, BaseFieldChip<C>>,
    ctx: RefCell<Context<'b, C::Scalar>>,
    num_ec_point: RefCell<usize>,
}

impl<'a, 'b, C: CurveAffine> Halo2Loader<'a, 'b, C>
where
    C::Base: PrimeField,
{
    pub fn new(field_chip: &'a BaseFieldChip<C>, ctx: Context<'b, C::Scalar>) -> Rc<Self> {
        Rc::new(Self {
            ecc_chip: EccChip::construct(field_chip),
            ctx: RefCell::new(ctx),
            num_ec_point: RefCell::new(0),
        })
    }

    pub fn ecc_chip(&self) -> &EccChip<'a, C::Scalar, BaseFieldChip<C>> {
        &self.ecc_chip
    }

    pub fn field_chip(&self) -> &BaseFieldChip<C> {
        &self.ecc_chip.field_chip
    }

    pub fn range(&self) -> &RangeConfig<C::Scalar> {
        self.field_chip().range()
    }

    pub fn gate(&self) -> &FlexGateConfig<C::Scalar> {
        &self.range().gate
    }

    pub(super) fn ctx_mut(&self) -> impl DerefMut<Target = Context<'b, C::Scalar>> + '_ {
        self.ctx.borrow_mut()
    }

    pub fn finalize(&self) {
        let (const_rows, total_fixed, lookup_rows) = self
            .field_chip()
            .finalize(&mut self.ctx_mut())
            .expect("finalizing constants and lookups");

        println!("Finished exposing instances\n");
        let advice_rows = self.ctx.borrow().advice_rows.clone();
        let advice_rows = advice_rows.iter();
        let total_cells = advice_rows.clone().sum::<usize>();
        println!("total non-lookup advice cells used: {}", total_cells);
        println!(
            "maximum rows used by an advice column: {}",
            Iterator::max(advice_rows.clone()).or(Some(&0)).unwrap(),
        );
        println!(
            "minimum rows used by an advice column: {}",
            Iterator::max(advice_rows.clone()).or(Some(&usize::MAX)).unwrap(),
        );
        println!(
            "total cells used in special lookup advice columns: {}",
            self.ctx.borrow().cells_to_lookup.len()
        );
        println!("maximum rows used by a special lookup advice column: {}", lookup_rows);
        println!("total cells used in fixed columns: {}", total_fixed);
        println!("maximum rows used by a fixed column: {}", const_rows);
    }

    pub fn assign_const_scalar(self: &Rc<Self>, constant: C::Scalar) -> Scalar<'a, 'b, C> {
        let output = if constant == C::Scalar::zero() {
            self.gate().load_zero(&mut self.ctx_mut()).unwrap()
        } else {
            let assigned = self
                .gate()
                .assign_region_smart(
                    &mut self.ctx_mut(),
                    vec![Constant(constant)],
                    vec![],
                    vec![],
                    vec![],
                )
                .unwrap();
            assigned[0].clone()
        };
        self.scalar(Value::Assigned(output))
    }

    pub fn assign_scalar(self: &Rc<Self>, scalar: circuit::Value<C::Scalar>) -> Scalar<'a, 'b, C> {
        let assigned = self
            .gate()
            .assign_region_smart(&mut self.ctx_mut(), vec![Witness(scalar)], vec![], vec![], vec![])
            .unwrap();
        self.scalar(Value::Assigned(assigned[0].clone()))
    }

    pub fn scalar(self: &Rc<Self>, value: Value<C::Scalar, AssignedValue<C>>) -> Scalar<'a, 'b, C> {
        Scalar { loader: self.clone(), value }
    }

    pub fn ec_point(self: &Rc<Self>, assigned: AssignedEcPoint<C>) -> EcPoint<'a, 'b, C> {
        let index = *self.num_ec_point.borrow();
        *self.num_ec_point.borrow_mut() += 1;
        EcPoint { loader: self.clone(), value: Value::Assigned(assigned), index }
    }

    pub fn assign_const_ec_point(self: &Rc<Self>, ec_point: C) -> EcPoint<'a, 'b, C> {
=======
#[derive(Debug)]
pub struct Halo2Loader<'a, C: CurveAffine, N: FieldExt, EccChip: EccInstructions<C, N>> {
    ecc_chip: RefCell<EccChip>,
    ctx: RefCell<RegionCtx<'a, N>>,
    num_scalar: RefCell<usize>,
    num_ec_point: RefCell<usize>,
    const_ec_point: RefCell<BTreeMap<(C::Base, C::Base), EcPoint<'a, C, N, EccChip>>>,
    _marker: PhantomData<C>,
    #[cfg(test)]
    row_meterings: RefCell<Vec<(String, usize)>>,
}

impl<'a, C: CurveAffine, N: FieldExt, EccChip: EccInstructions<C, N>>
    Halo2Loader<'a, C, N, EccChip>
{
    pub fn new(ecc_chip: EccChip, ctx: RegionCtx<'a, N>) -> Rc<Self> {
        Rc::new(Self {
            ecc_chip: RefCell::new(ecc_chip),
            ctx: RefCell::new(ctx),
            num_scalar: RefCell::default(),
            num_ec_point: RefCell::default(),
            const_ec_point: RefCell::default(),
            #[cfg(test)]
            row_meterings: RefCell::default(),
            _marker: PhantomData,
        })
    }

    pub fn into_region(self) -> Region<'a, N> {
        self.ctx.into_inner().into_region()
    }

    pub fn ecc_chip(&self) -> impl Deref<Target = EccChip> + '_ {
        self.ecc_chip.borrow()
    }

    pub fn scalar_chip(&self) -> impl Deref<Target = EccChip::ScalarChip> + '_ {
        Ref::map(self.ecc_chip.borrow(), |ecc_chip| ecc_chip.scalar_chip())
    }

    pub fn ctx(&self) -> impl Deref<Target = RegionCtx<'a, N>> + '_ {
        self.ctx.borrow()
    }

    pub(crate) fn ctx_mut(&self) -> impl DerefMut<Target = RegionCtx<'a, N>> + '_ {
        self.ctx.borrow_mut()
    }

    pub fn assign_const_scalar(self: &Rc<Self>, constant: C::Scalar) -> Scalar<'a, C, N, EccChip> {
        let assigned = self
            .scalar_chip()
            .assign_constant(&mut self.ctx_mut(), constant)
            .unwrap();
        self.scalar(Value::Assigned(assigned))
    }

    pub fn assign_scalar(
        self: &Rc<Self>,
        scalar: circuit::Value<EccChip::Scalar>,
    ) -> Scalar<'a, C, N, EccChip> {
        let assigned = self
            .scalar_chip()
            .assign_integer(&mut self.ctx_mut(), scalar)
            .unwrap();
        self.scalar(Value::Assigned(assigned))
    }

    pub(crate) fn scalar(
        self: &Rc<Self>,
        value: Value<C::Scalar, EccChip::AssignedScalar>,
    ) -> Scalar<'a, C, N, EccChip> {
        let index = *self.num_scalar.borrow();
        *self.num_scalar.borrow_mut() += 1;
        Scalar {
            loader: self.clone(),
            index,
            value,
        }
    }

    pub fn assign_const_ec_point(self: &Rc<Self>, constant: C) -> EcPoint<'a, C, N, EccChip> {
        let coordinates = constant.coordinates().unwrap();
        match self
            .const_ec_point
            .borrow_mut()
            .entry((*coordinates.x(), *coordinates.y()))
        {
            Entry::Occupied(entry) => entry.get().clone(),
            Entry::Vacant(entry) => {
                let assigned = self
                    .ecc_chip
                    .borrow()
                    .assign_point(&mut self.ctx_mut(), circuit::Value::known(constant))
                    .unwrap();
                let ec_point = self.ec_point(assigned);
                entry.insert(ec_point).clone()
            }
        }
    }

    pub fn assign_ec_point(
        self: &Rc<Self>,
        ec_point: circuit::Value<C>,
    ) -> EcPoint<'a, C, N, EccChip> {
        let assigned = self
            .ecc_chip
            .borrow()
            .assign_point(&mut self.ctx_mut(), ec_point)
            .unwrap();
        self.ec_point(assigned)
    }

    fn ec_point(self: &Rc<Self>, assigned: EccChip::AssignedPoint) -> EcPoint<'a, C, N, EccChip> {
>>>>>>> 0763f89b
        let index = *self.num_ec_point.borrow();
        *self.num_ec_point.borrow_mut() += 1;
        EcPoint {
            loader: self.clone(),
            value: Value::Constant(FixedEccPoint::from_g1(
                &ec_point,
                self.field_chip().num_limbs,
                self.field_chip().limb_bits,
            )),
            index,
        }
    }

<<<<<<< HEAD
    pub fn assign_ec_point(self: &Rc<Self>, ec_point: circuit::Value<C>) -> EcPoint<'a, 'b, C> {
        let assigned = self.ecc_chip.assign_point(&mut self.ctx_mut(), ec_point).unwrap();
        self.ecc_chip
            .assert_is_on_curve::<C>(&mut self.ctx_mut(), &assigned)
            .expect("ec point should lie on curve");
        self.ec_point(assigned)
    }

    pub fn assign_ec_point_from_limbs(
        self: &Rc<Self>,
        x_limbs: Vec<AssignedValue<C>>,
        y_limbs: Vec<AssignedValue<C>>,
    ) -> EcPoint<'a, 'b, C> {
        let limbs_to_crt = |limbs| {
            let native = OverflowInteger::evaluate(
                self.gate(),
                &self.field_chip().bigint_chip,
                &mut self.ctx_mut(),
                &limbs,
                self.field_chip().limb_bits,
            )
            .unwrap();
            let mut big_value = circuit::Value::known(BigInt::from(0));
            for limb in limbs.iter().rev() {
                let limb_big = limb.value().map(|v| fe_to_bigint(v));
                big_value = big_value.map(|acc| acc << self.field_chip().limb_bits) + limb_big;
            }
            let truncation = OverflowInteger::construct(
                limbs,
                (BigUint::from(1u64) << self.field_chip().limb_bits) - 1usize,
                self.field_chip().limb_bits,
                self.field_chip().p.clone() - 1usize,
            );
            CRTInteger::construct(truncation, native, big_value)
        };

        let ec_point = EccPoint::construct(limbs_to_crt(x_limbs), limbs_to_crt(y_limbs));
        self.ecc_chip
            .assert_is_on_curve::<C>(&mut self.ctx_mut(), &ec_point)
            .expect("ec point should lie on curve");

        self.ec_point(ec_point)
    }

    fn add(self: &Rc<Self>, lhs: &Scalar<'a, 'b, C>, rhs: &Scalar<'a, 'b, C>) -> Scalar<'a, 'b, C> {
        let output = match (&lhs.value, &rhs.value) {
            (Value::Constant(lhs), Value::Constant(rhs)) => Value::Constant(*lhs + rhs),
            (Value::Assigned(assigned), Value::Constant(constant))
            | (Value::Constant(constant), Value::Assigned(assigned)) => Value::Assigned(
                GateInstructions::add(
                    self.gate(),
                    &mut self.ctx_mut(),
                    &Existing(assigned),
                    &Constant(*constant),
                )
                .expect("add should not fail"),
            ),
            (Value::Assigned(lhs), Value::Assigned(rhs)) => Value::Assigned(
                GateInstructions::add(
                    self.gate(),
                    &mut self.ctx_mut(),
                    &Existing(lhs),
                    &Existing(rhs),
                )
                .expect("add should not fail"),
            ),
=======
    fn add(
        self: &Rc<Self>,
        lhs: &Scalar<'a, C, N, EccChip>,
        rhs: &Scalar<'a, C, N, EccChip>,
    ) -> Scalar<'a, C, N, EccChip> {
        let output = match (&lhs.value, &rhs.value) {
            (Value::Constant(lhs), Value::Constant(rhs)) => Value::Constant(*lhs + rhs),
            (Value::Assigned(assigned), Value::Constant(constant))
            | (Value::Constant(constant), Value::Assigned(assigned)) => self
                .scalar_chip()
                .add_constant(
                    &mut self.ctx_mut(),
                    assigned,
                    &self.scalar_chip().integer(*constant),
                )
                .map(Value::Assigned)
                .unwrap(),
            (Value::Assigned(lhs), Value::Assigned(rhs)) => {
                IntegerInstructions::add(self.scalar_chip().deref(), &mut self.ctx_mut(), lhs, rhs)
                    .map(Value::Assigned)
                    .unwrap()
            }
>>>>>>> 0763f89b
        };
        self.scalar(output)
    }

<<<<<<< HEAD
    fn sub(self: &Rc<Self>, lhs: &Scalar<'a, 'b, C>, rhs: &Scalar<'a, 'b, C>) -> Scalar<'a, 'b, C> {
        let output = match (&lhs.value, &rhs.value) {
            (Value::Constant(lhs), Value::Constant(rhs)) => Value::Constant(*lhs - rhs),
            (Value::Constant(constant), Value::Assigned(assigned)) => Value::Assigned(
                GateInstructions::sub(
                    self.gate(),
                    &mut self.ctx_mut(),
                    &Constant(*constant),
                    &Existing(assigned),
                )
                .expect("sub should not fail"),
            ),
            (Value::Assigned(assigned), Value::Constant(constant)) => Value::Assigned(
                GateInstructions::sub(
                    self.gate(),
                    &mut self.ctx_mut(),
                    &Existing(assigned),
                    &Constant(*constant),
                )
                .expect("sub should not fail"),
            ),
            (Value::Assigned(lhs), Value::Assigned(rhs)) => Value::Assigned(
                GateInstructions::sub(
                    self.gate(),
                    &mut self.ctx_mut(),
                    &Existing(lhs),
                    &Existing(rhs),
                )
                .expect("sub should not fail"),
            ),
=======
    fn sub(
        self: &Rc<Self>,
        lhs: &Scalar<'a, C, N, EccChip>,
        rhs: &Scalar<'a, C, N, EccChip>,
    ) -> Scalar<'a, C, N, EccChip> {
        let output = match (&lhs.value, &rhs.value) {
            (Value::Constant(lhs), Value::Constant(rhs)) => Value::Constant(*lhs - rhs),
            (Value::Constant(constant), Value::Assigned(assigned)) => {
                let neg = IntegerInstructions::neg(
                    self.scalar_chip().deref(),
                    &mut self.ctx_mut(),
                    assigned,
                )
                .unwrap();
                self.scalar_chip()
                    .add_constant(
                        &mut self.ctx_mut(),
                        &neg,
                        &self.scalar_chip().integer(*constant),
                    )
                    .map(Value::Assigned)
                    .unwrap()
            }
            (Value::Assigned(assigned), Value::Constant(constant)) => self
                .scalar_chip()
                .add_constant(
                    &mut self.ctx_mut(),
                    assigned,
                    &self.scalar_chip().integer(constant.neg()),
                )
                .map(Value::Assigned)
                .unwrap(),
            (Value::Assigned(lhs), Value::Assigned(rhs)) => {
                IntegerInstructions::sub(self.scalar_chip().deref(), &mut self.ctx_mut(), lhs, rhs)
                    .map(Value::Assigned)
                    .unwrap()
            }
>>>>>>> 0763f89b
        };
        self.scalar(output)
    }

<<<<<<< HEAD
    fn mul(self: &Rc<Self>, lhs: &Scalar<'a, 'b, C>, rhs: &Scalar<'a, 'b, C>) -> Scalar<'a, 'b, C> {
        let output = match (&lhs.value, &rhs.value) {
            (Value::Constant(lhs), Value::Constant(rhs)) => Value::Constant(*lhs * rhs),
            (Value::Assigned(assigned), Value::Constant(constant))
            | (Value::Constant(constant), Value::Assigned(assigned)) => Value::Assigned(
                GateInstructions::mul(
                    self.gate(),
                    &mut self.ctx_mut(),
                    &Existing(assigned),
                    &Constant(*constant),
                )
                .expect("mul should not fail"),
            ),
            (Value::Assigned(lhs), Value::Assigned(rhs)) => Value::Assigned(
                GateInstructions::mul(
                    self.gate(),
                    &mut self.ctx_mut(),
                    &Existing(lhs),
                    &Existing(rhs),
                )
                .expect("mul should not fail"),
            ),
=======
    fn mul(
        self: &Rc<Self>,
        lhs: &Scalar<'a, C, N, EccChip>,
        rhs: &Scalar<'a, C, N, EccChip>,
    ) -> Scalar<'a, C, N, EccChip> {
        let output = match (&lhs.value, &rhs.value) {
            (Value::Constant(lhs), Value::Constant(rhs)) => Value::Constant(*lhs * rhs),
            (Value::Assigned(assigned), Value::Constant(constant))
            | (Value::Constant(constant), Value::Assigned(assigned)) => self
                .scalar_chip()
                .mul_constant(
                    &mut self.ctx_mut(),
                    assigned,
                    &self.scalar_chip().integer(*constant),
                )
                .map(Value::Assigned)
                .unwrap(),
            (Value::Assigned(lhs), Value::Assigned(rhs)) => {
                IntegerInstructions::mul(self.scalar_chip().deref(), &mut self.ctx_mut(), lhs, rhs)
                    .map(Value::Assigned)
                    .unwrap()
            }
>>>>>>> 0763f89b
        };
        self.scalar(output)
    }

<<<<<<< HEAD
    fn mul_add(
        self: &Rc<Self>,
        a: &Scalar<'a, 'b, C>,
        b: &Scalar<'a, 'b, C>,
        c: &Scalar<'a, 'b, C>,
    ) -> Scalar<'a, 'b, C> {
        if let (Value::Constant(a), Value::Constant(b), Value::Constant(c)) =
            (&a.value, &b.value, &c.value)
        {
            return self.scalar(Value::Constant(*a * b + c));
        }
        let a = match &a.value {
            Value::Constant(constant) => Constant(*constant),
            Value::Assigned(assigned) => Existing(assigned),
        };
        let b = match &b.value {
            Value::Constant(constant) => Constant(*constant),
            Value::Assigned(assigned) => Existing(assigned),
        };
        let c = match &c.value {
            Value::Constant(constant) => Constant(*constant),
            Value::Assigned(assigned) => Existing(assigned),
        };
        let output = self.gate().mul_add(&mut self.ctx_mut(), &a, &b, &c).unwrap();
        self.scalar(Value::Assigned(output))
    }

    fn neg(self: &Rc<Self>, scalar: &Scalar<'a, 'b, C>) -> Scalar<'a, 'b, C> {
        let output = match &scalar.value {
            Value::Constant(constant) => Value::Constant(constant.neg()),
            Value::Assigned(assigned) => Value::Assigned(
                GateInstructions::neg(self.gate(), &mut self.ctx_mut(), &Existing(assigned))
                    .expect("neg should not fail"),
            ),
=======
    fn neg(self: &Rc<Self>, scalar: &Scalar<'a, C, N, EccChip>) -> Scalar<'a, C, N, EccChip> {
        let output = match &scalar.value {
            Value::Constant(constant) => Value::Constant(constant.neg()),
            Value::Assigned(assigned) => {
                IntegerInstructions::neg(self.scalar_chip().deref(), &mut self.ctx_mut(), assigned)
                    .map(Value::Assigned)
                    .unwrap()
            }
>>>>>>> 0763f89b
        };
        self.scalar(output)
    }

<<<<<<< HEAD
    fn invert(self: &Rc<Self>, scalar: &Scalar<'a, 'b, C>) -> Scalar<'a, 'b, C> {
        let output = match &scalar.value {
            Value::Constant(constant) => Value::Constant(Field::invert(constant).unwrap()),
            Value::Assigned(assigned) => Value::Assigned({
                // make sure scalar != 0
                let is_zero =
                    RangeInstructions::is_zero(self.range(), &mut self.ctx_mut(), assigned)
                        .unwrap();
                self.ctx_mut().constants_to_assign.push((C::Scalar::zero(), Some(is_zero.cell())));
                GateInstructions::div_unsafe(
                    self.gate(),
                    &mut self.ctx_mut(),
                    &Constant(C::Scalar::one()),
                    &Existing(assigned),
                )
                .expect("invert should not fail")
            }),
        };
        self.scalar(output)
    }
=======
    fn invert(self: &Rc<Self>, scalar: &Scalar<'a, C, N, EccChip>) -> Scalar<'a, C, N, EccChip> {
        let output = match &scalar.value {
            Value::Constant(constant) => Value::Constant(Field::invert(constant).unwrap()),
            Value::Assigned(assigned) => Value::Assigned(
                IntegerInstructions::invert(
                    self.scalar_chip().deref(),
                    &mut self.ctx_mut(),
                    assigned,
                )
                .unwrap(),
            ),
        };
        self.scalar(output)
    }
}

#[cfg(test)]
impl<'a, C: CurveAffine, N: FieldExt, EccChip: EccInstructions<C, N>>
    Halo2Loader<'a, C, N, EccChip>
{
    fn start_row_metering(self: &Rc<Self>, identifier: &str) {
        self.row_meterings
            .borrow_mut()
            .push((identifier.to_string(), self.ctx.borrow().offset()))
    }

    fn end_row_metering(self: &Rc<Self>) {
        let mut row_meterings = self.row_meterings.borrow_mut();
        let (_, row) = row_meterings.last_mut().unwrap();
        *row = self.ctx.borrow().offset() - *row;
    }
>>>>>>> 0763f89b

    fn div(self: &Rc<Self>, lhs: &Scalar<'a, 'b, C>, rhs: &Scalar<'a, 'b, C>) -> Scalar<'a, 'b, C> {
        let output = match (&lhs.value, &rhs.value) {
            (Value::Constant(lhs), Value::Constant(rhs)) => {
                Value::Constant(*lhs * Field::invert(rhs).unwrap())
            }
            (Value::Constant(constant), Value::Assigned(assigned)) => Value::Assigned(
                GateInstructions::div_unsafe(
                    self.gate(),
                    &mut self.ctx_mut(),
                    &Constant(*constant),
                    &Existing(assigned),
                )
                .expect("div should not fail"),
            ),
            (Value::Assigned(assigned), Value::Constant(constant)) => Value::Assigned(
                GateInstructions::div_unsafe(
                    self.gate(),
                    &mut self.ctx_mut(),
                    &Existing(assigned),
                    &Constant(*constant),
                )
                .expect("div should not fail"),
            ),
            (Value::Assigned(lhs), Value::Assigned(rhs)) => Value::Assigned(
                GateInstructions::div_unsafe(
                    self.gate(),
                    &mut self.ctx_mut(),
                    &Existing(lhs),
                    &Existing(rhs),
                )
                .expect("div should not fail"),
            ),
        };
        self.scalar(output)
    }
}

#[derive(Clone, Debug)]
pub enum Value<T, L> {
    Constant(T),
    Assigned(L),
}

#[derive(Clone)]
<<<<<<< HEAD
pub struct Scalar<'a, 'b, C: CurveAffine> {
    loader: Rc<Halo2Loader<'a, 'b, C>>,
    value: Value<C::Scalar, AssignedValue<C>>,
}

impl<'a, 'b, C: CurveAffine> Scalar<'a, 'b, C> {
    pub fn assigned(&self) -> AssignedValue<C> {
=======
pub struct Scalar<'a, C: CurveAffine, N: FieldExt, EccChip: EccInstructions<C, N>> {
    loader: Rc<Halo2Loader<'a, C, N, EccChip>>,
    index: usize,
    value: Value<C::Scalar, EccChip::AssignedScalar>,
}

impl<'a, C: CurveAffine, N: FieldExt, EccChip: EccInstructions<C, N>> Scalar<'a, C, N, EccChip> {
    pub fn loader(&self) -> &Rc<Halo2Loader<'a, C, N, EccChip>> {
        &self.loader
    }

    pub(crate) fn assigned(&self) -> EccChip::AssignedScalar {
>>>>>>> 0763f89b
        match &self.value {
            Value::Constant(constant) => self.loader.assign_const_scalar(*constant).assigned(),
            Value::Assigned(assigned) => assigned.clone(),
        }
    }
}

<<<<<<< HEAD
impl<'a, 'b, C: CurveAffine> LoadedScalar<C::Scalar> for Scalar<'a, 'b, C> {
    type Loader = Rc<Halo2Loader<'a, 'b, C>>;
=======
impl<'a, C: CurveAffine, N: FieldExt, EccChip: EccInstructions<C, N>> PartialEq
    for Scalar<'a, C, N, EccChip>
{
    fn eq(&self, other: &Self) -> bool {
        self.index == other.index
    }
}

impl<'a, C: CurveAffine, N: FieldExt, EccChip: EccInstructions<C, N>> LoadedScalar<C::Scalar>
    for Scalar<'a, C, N, EccChip>
{
    type Loader = Rc<Halo2Loader<'a, C, N, EccChip>>;
>>>>>>> 0763f89b

    fn loader(&self) -> &Self::Loader {
        &self.loader
    }

    fn mul_add(a: &Self, b: &Self, c: &Self) -> Self {
        let loader = a.loader();
        loader.mul_add(a, b, c)
    }

    fn mul_add_constant(a: &Self, b: &Self, c: &C::Scalar) -> Self {
        Self::mul_add(a, b, &a.loader().scalar(Value::Constant(*c)))
    }

    fn sum_with_coeff_and_constant(values: &[(C::Scalar, Self)], constant: &C::Scalar) -> Self {
        let loader = values.first().unwrap().1.loader();
        let mut a = Vec::with_capacity(values.len() + 1);
        let mut b = Vec::with_capacity(values.len() + 1);
        if *constant != C::Scalar::zero() {
            a.push(Constant(C::Scalar::one()));
            b.push(Constant(*constant));
        }
        a.extend(values.iter().map(|(_, a)| match &a.value {
            Value::Constant(constant) => Constant(*constant),
            Value::Assigned(assigned) => Existing(assigned),
        }));
        b.extend(values.iter().map(|(c, _)| Constant(*c)));
        let (_, _, sum, _) = loader.gate().inner_product(&mut loader.ctx_mut(), &a, &b).unwrap();

        loader.scalar(Value::Assigned(sum))
    }

    fn sum_products_with_coeff_and_constant(
        values: &[(C::Scalar, Self, Self)],
        constant: &C::Scalar,
    ) -> Self {
        let loader = values.first().unwrap().1.loader();
        let mut prods = Vec::with_capacity(values.len());
        for (c, a, b) in values {
            let a = match &a.value {
                Value::Assigned(assigned) => Existing(assigned),
                Value::Constant(constant) => Constant(*constant),
            };
            let b = match &b.value {
                Value::Assigned(assigned) => Existing(assigned),
                Value::Constant(constant) => Constant(*constant),
            };
            prods.push((*c, a, b));
        }
        let output = loader
            .gate()
            .sum_products_with_coeff_and_var(
                &mut loader.ctx_mut(),
                &prods[..],
                &Constant(*constant),
            )
            .unwrap();
        loader.scalar(Value::Assigned(output))
    }

    fn pow_const(&self, exp: u64) -> Self {
        fn get_naf(mut e: u64) -> Vec<i8> {
            // https://en.wikipedia.org/wiki/Non-adjacent_form
            // NAF for exp:
            let mut naf: Vec<i8> = Vec::with_capacity(32);

            // generate the NAF for exp
            for _ in 0..64 {
                if e & 1 == 1 {
                    let z = 2i8 - (e % 4) as i8;
                    e = e / 2;
                    if z == -1 {
                        e += 1;
                    }
                    naf.push(z);
                } else {
                    naf.push(0);
                    e = e / 2;
                }
            }
            if e != 0 {
                assert_eq!(e, 1);
                naf.push(1);
            }
            naf
        }

        assert!(exp > 0);
        let is_zero = RangeInstructions::is_zero(
            self.loader().range(),
            &mut self.loader.ctx_mut(),
            &self.assigned(),
        )
        .unwrap();
        self.loader.ctx_mut().constants_to_assign.push((C::Scalar::zero(), Some(is_zero.cell())));

        let naf = get_naf(exp);
        let mut acc = self.clone();
        let mut is_started = false;

        for &z in naf.iter().rev() {
            if is_started {
                acc = acc.clone() * &acc;
            }
            if z != 0 {
                if is_started {
                    acc = if z == 1 { acc * self } else { (&self.loader).div(&acc, self) };
                } else {
                    is_started = true;
                }
            }
        }
        acc
    }
}

<<<<<<< HEAD
impl<'a, 'b, C: CurveAffine> Debug for Scalar<'a, 'b, C> {
=======
impl<'a, C: CurveAffine, N: FieldExt, EccChip: EccInstructions<C, N>> Debug
    for Scalar<'a, C, N, EccChip>
{
>>>>>>> 0763f89b
    fn fmt(&self, f: &mut fmt::Formatter<'_>) -> fmt::Result {
        f.debug_struct("Scalar").field("value", &self.value).finish()
    }
}

<<<<<<< HEAD
impl<'a, 'b, C: CurveAffine> FieldOps for Scalar<'a, 'b, C> {
=======
impl<'a, C: CurveAffine, N: FieldExt, EccChip: EccInstructions<C, N>> FieldOps
    for Scalar<'a, C, N, EccChip>
{
>>>>>>> 0763f89b
    fn invert(&self) -> Option<Self> {
        Some(self.loader.invert(self))
    }
}

<<<<<<< HEAD
impl<'a, 'b, C: CurveAffine> Add for Scalar<'a, 'b, C> {
=======
impl<'a, C: CurveAffine, N: FieldExt, EccChip: EccInstructions<C, N>> Add
    for Scalar<'a, C, N, EccChip>
{
>>>>>>> 0763f89b
    type Output = Self;

    fn add(self, rhs: Self) -> Self::Output {
        Halo2Loader::add(&self.loader, &self, &rhs)
    }
}
<<<<<<< HEAD
impl<'a, 'b, C: CurveAffine> Sub for Scalar<'a, 'b, C> {
=======

impl<'a, C: CurveAffine, N: FieldExt, EccChip: EccInstructions<C, N>> Sub
    for Scalar<'a, C, N, EccChip>
{
>>>>>>> 0763f89b
    type Output = Self;

    fn sub(self, rhs: Self) -> Self::Output {
        Halo2Loader::sub(&self.loader, &self, &rhs)
    }
}

<<<<<<< HEAD
impl<'a, 'b, C: CurveAffine> Mul for Scalar<'a, 'b, C> {
=======
impl<'a, C: CurveAffine, N: FieldExt, EccChip: EccInstructions<C, N>> Mul
    for Scalar<'a, C, N, EccChip>
{
>>>>>>> 0763f89b
    type Output = Self;

    fn mul(self, rhs: Self) -> Self::Output {
        Halo2Loader::mul(&self.loader, &self, &rhs)
    }
}

<<<<<<< HEAD
impl<'a, 'b, C: CurveAffine> Neg for Scalar<'a, 'b, C> {
=======
impl<'a, C: CurveAffine, N: FieldExt, EccChip: EccInstructions<C, N>> Neg
    for Scalar<'a, C, N, EccChip>
{
>>>>>>> 0763f89b
    type Output = Self;

    fn neg(self) -> Self::Output {
        Halo2Loader::neg(&self.loader, &self)
    }
}

<<<<<<< HEAD
impl<'a, 'b, 'c, C: CurveAffine> Add<&'c Self> for Scalar<'a, 'b, C> {
=======
impl<'a, 'b, C: CurveAffine, N: FieldExt, EccChip: EccInstructions<C, N>> Add<&'b Self>
    for Scalar<'a, C, N, EccChip>
{
>>>>>>> 0763f89b
    type Output = Self;

    fn add(self, rhs: &'b Self) -> Self::Output {
        Halo2Loader::add(&self.loader, &self, rhs)
    }
}

<<<<<<< HEAD
impl<'a, 'b, 'c, C: CurveAffine> Sub<&'c Self> for Scalar<'a, 'b, C> {
=======
impl<'a, 'b, C: CurveAffine, N: FieldExt, EccChip: EccInstructions<C, N>> Sub<&'b Self>
    for Scalar<'a, C, N, EccChip>
{
>>>>>>> 0763f89b
    type Output = Self;

    fn sub(self, rhs: &'b Self) -> Self::Output {
        Halo2Loader::sub(&self.loader, &self, rhs)
    }
}

<<<<<<< HEAD
impl<'a, 'b, 'c, C: CurveAffine> Mul<&'c Self> for Scalar<'a, 'b, C> {
=======
impl<'a, 'b, C: CurveAffine, N: FieldExt, EccChip: EccInstructions<C, N>> Mul<&'b Self>
    for Scalar<'a, C, N, EccChip>
{
>>>>>>> 0763f89b
    type Output = Self;

    fn mul(self, rhs: &'b Self) -> Self::Output {
        Halo2Loader::mul(&self.loader, &self, rhs)
    }
}

<<<<<<< HEAD
impl<'a, 'b, C: CurveAffine> AddAssign for Scalar<'a, 'b, C> {
=======
impl<'a, C: CurveAffine, N: FieldExt, EccChip: EccInstructions<C, N>> AddAssign
    for Scalar<'a, C, N, EccChip>
{
>>>>>>> 0763f89b
    fn add_assign(&mut self, rhs: Self) {
        *self = Halo2Loader::add(&self.loader, self, &rhs)
    }
}

<<<<<<< HEAD
impl<'a, 'b, C: CurveAffine> SubAssign for Scalar<'a, 'b, C> {
=======
impl<'a, C: CurveAffine, N: FieldExt, EccChip: EccInstructions<C, N>> SubAssign
    for Scalar<'a, C, N, EccChip>
{
>>>>>>> 0763f89b
    fn sub_assign(&mut self, rhs: Self) {
        *self = Halo2Loader::sub(&self.loader, self, &rhs)
    }
}

<<<<<<< HEAD
impl<'a, 'b, C: CurveAffine> MulAssign for Scalar<'a, 'b, C> {
=======
impl<'a, C: CurveAffine, N: FieldExt, EccChip: EccInstructions<C, N>> MulAssign
    for Scalar<'a, C, N, EccChip>
{
>>>>>>> 0763f89b
    fn mul_assign(&mut self, rhs: Self) {
        *self = Halo2Loader::mul(&self.loader, self, &rhs)
    }
}

<<<<<<< HEAD
impl<'a, 'b, 'c, C: CurveAffine> AddAssign<&'c Self> for Scalar<'a, 'b, C> {
    fn add_assign(&mut self, rhs: &'c Self) {
        *self = (&self.loader).add(self, rhs)
    }
}

impl<'a, 'b, 'c, C: CurveAffine> SubAssign<&'c Self> for Scalar<'a, 'b, C> {
    fn sub_assign(&mut self, rhs: &'c Self) {
        *self = (&self.loader).sub(self, rhs)
    }
}

impl<'a, 'b, 'c, C: CurveAffine> MulAssign<&'c Self> for Scalar<'a, 'b, C> {
    fn mul_assign(&mut self, rhs: &'c Self) {
        *self = (&self.loader).mul(self, rhs)
=======
impl<'a, 'b, C: CurveAffine, N: FieldExt, EccChip: EccInstructions<C, N>> AddAssign<&'b Self>
    for Scalar<'a, C, N, EccChip>
{
    fn add_assign(&mut self, rhs: &'b Self) {
        *self = Halo2Loader::add(&self.loader, self, rhs)
    }
}

impl<'a, 'b, C: CurveAffine, N: FieldExt, EccChip: EccInstructions<C, N>> SubAssign<&'b Self>
    for Scalar<'a, C, N, EccChip>
{
    fn sub_assign(&mut self, rhs: &'b Self) {
        *self = Halo2Loader::sub(&self.loader, self, rhs)
    }
}

impl<'a, 'b, C: CurveAffine, N: FieldExt, EccChip: EccInstructions<C, N>> MulAssign<&'b Self>
    for Scalar<'a, C, N, EccChip>
{
    fn mul_assign(&mut self, rhs: &'b Self) {
        *self = Halo2Loader::mul(&self.loader, self, rhs)
>>>>>>> 0763f89b
    }
}

#[derive(Clone)]
<<<<<<< HEAD
pub struct EcPoint<'a, 'b, C: CurveAffine> {
    loader: Rc<Halo2Loader<'a, 'b, C>>,
    index: usize,
    pub value: Value<FixedEccPoint<C::Scalar, C>, AssignedEcPoint<C>>,
}

impl<'a, 'b, C: CurveAffine> EcPoint<'a, 'b, C> {
    pub fn assigned(&self) -> AssignedEcPoint<C> {
        match &self.value {
            Value::Constant(constant) => {
                constant.assign(self.loader.field_chip(), &mut self.loader.ctx_mut()).unwrap()
            }
            Value::Assigned(assigned) => assigned.clone(),
        }
    }
}

impl<'a, 'b, C: CurveAffine> PartialEq for EcPoint<'a, 'b, C> {
=======
pub struct EcPoint<'a, C: CurveAffine, N: FieldExt, EccChip: EccInstructions<C, N>> {
    loader: Rc<Halo2Loader<'a, C, N, EccChip>>,
    index: usize,
    assigned: EccChip::AssignedPoint,
}

impl<'a, C: CurveAffine, N: FieldExt, EccChip: EccInstructions<C, N>> EcPoint<'a, C, N, EccChip> {
    pub fn assigned(&self) -> EccChip::AssignedPoint {
        self.assigned.clone()
    }
}

impl<'a, C: CurveAffine, N: FieldExt, EccChip: EccInstructions<C, N>> PartialEq
    for EcPoint<'a, C, N, EccChip>
{
>>>>>>> 0763f89b
    fn eq(&self, other: &Self) -> bool {
        self.index == other.index
    }
}

<<<<<<< HEAD
impl<'a, 'b, C: CurveAffine> LoadedEcPoint<C::CurveExt> for EcPoint<'a, 'b, C>
where
    C::Base: PrimeField,
{
    type Loader = Rc<Halo2Loader<'a, 'b, C>>;
=======
impl<'a, C: CurveAffine, N: FieldExt, EccChip: EccInstructions<C, N>> LoadedEcPoint<C>
    for EcPoint<'a, C, N, EccChip>
{
    type Loader = Rc<Halo2Loader<'a, C, N, EccChip>>;
>>>>>>> 0763f89b

    fn loader(&self) -> &Self::Loader {
        &self.loader
    }

    fn multi_scalar_multiplication(
<<<<<<< HEAD
        pairs: impl IntoIterator<Item = (Scalar<'a, 'b, C>, Self)>,
=======
        pairs: impl IntoIterator<Item = (Scalar<'a, C, N, EccChip>, Self)>,
>>>>>>> 0763f89b
    ) -> Self {
        let pairs = pairs.into_iter().collect_vec();
        let loader = &pairs[0].0.loader;

        let (non_scaled, fixed, scaled) = pairs.iter().fold(
            (Vec::new(), Vec::new(), Vec::new()),
            |(mut non_scaled, mut fixed, mut scaled), (scalar, ec_point)| {
                if matches!(scalar.value, Value::Constant(constant) if constant == C::Scalar::one())
                {
                    non_scaled.push(ec_point.assigned());
                } else {
                    match &ec_point.value {
                        Value::Constant(constant_pt) => {
                            fixed.push((constant_pt.clone(), scalar.assigned()));
                        }
                        Value::Assigned(assigned_pt) => {
                            scaled.push((assigned_pt.clone(), scalar.assigned()));
                        }
                    }
                }
                (non_scaled, fixed, scaled)
            },
        );

<<<<<<< HEAD
        let mut sum = None;
        if !scaled.is_empty() {
            sum = loader
                .ecc_chip
                .multi_scalar_mult::<C>(
                    &mut loader.ctx_mut(),
                    &scaled.iter().map(|pair| pair.0.clone()).collect(),
                    &scaled.into_iter().map(|pair| vec![pair.1]).collect(),
                    <C::Scalar as PrimeField>::NUM_BITS as usize,
                    4,
                )
                .ok();
        }
        if !non_scaled.is_empty() || !fixed.is_empty() {
            let rand_point = loader.ecc_chip.load_random_point::<C>(&mut loader.ctx_mut()).unwrap();
            let mut acc = if let Some(prev) = sum {
=======
        let output = iter::empty()
            .chain(if scaled.is_empty() {
                None
            } else {
                let aux_generator = C::CurveExt::random(OsRng).to_affine();
>>>>>>> 0763f89b
                loader
                    .ecc_chip
                    .add_unequal(&mut loader.ctx_mut(), &prev, &rand_point, true)
                    .unwrap()
            } else {
                rand_point.clone()
            };
            for point in non_scaled.into_iter() {
                acc =
                    loader.ecc_chip.add_unequal(&mut loader.ctx_mut(), &acc, &point, true).unwrap();
            }
            for (fixed_point, scalar) in fixed.iter() {
                let fixed_msm = loader
                    .ecc_chip
                    .fixed_base_scalar_mult(
                        &mut loader.ctx_mut(),
                        fixed_point,
                        &vec![scalar.clone()],
                        C::Scalar::NUM_BITS as usize,
                        4,
                    )
                    .expect("fixed msms should not fail");
                acc = loader
                    .ecc_chip
                    .add_unequal(&mut loader.ctx_mut(), &acc, &fixed_msm, true)
                    .unwrap();
<<<<<<< HEAD
            }
            acc = loader
                .ecc_chip
                .sub_unequal(&mut loader.ctx_mut(), &acc, &rand_point, true)
                .unwrap();
            sum = Some(acc);
        }
        loader.ec_point(sum.unwrap())
    }
}

impl<'a, 'b, C: CurveAffine> Debug for EcPoint<'a, 'b, C> {
=======
                Some(
                    loader
                        .ecc_chip
                        .borrow()
                        .mul_batch_1d_horizontal(&mut loader.ctx.borrow_mut(), scaled, WINDOW_SIZE)
                        .unwrap(),
                )
            })
            .chain(non_scaled)
            .reduce(|acc, ec_point| {
                EccInstructions::add(
                    loader.ecc_chip().deref(),
                    &mut loader.ctx.borrow_mut(),
                    &acc,
                    &ec_point,
                )
                .unwrap()
            })
            .map(|output| {
                loader
                    .ecc_chip()
                    .normalize(&mut loader.ctx_mut(), &output)
                    .unwrap()
            })
            .unwrap();

        loader.ec_point(output)
    }
}

impl<'a, C: CurveAffine, N: FieldExt, EccChip: EccInstructions<C, N>> Debug
    for EcPoint<'a, C, N, EccChip>
{
>>>>>>> 0763f89b
    fn fmt(&self, f: &mut fmt::Formatter<'_>) -> fmt::Result {
        f.debug_struct("EcPoint").field("assigned", &self.assigned()).finish()
    }
}

<<<<<<< HEAD
impl<'a, 'b, C: CurveAffine> Add for EcPoint<'a, 'b, C> {
    type Output = Self;

    fn add(self, _: Self) -> Self::Output {
        todo!()
    }
}

impl<'a, 'b, C: CurveAffine> Sub for EcPoint<'a, 'b, C> {
    type Output = Self;

    fn sub(self, _: Self) -> Self::Output {
        todo!()
    }
}

impl<'a, 'b, C: CurveAffine> Neg for EcPoint<'a, 'b, C> {
    type Output = Self;

    fn neg(self) -> Self::Output {
        todo!()
    }
}

impl<'a, 'b, 'c, C: CurveAffine> Add<&'c Self> for EcPoint<'a, 'b, C> {
    type Output = Self;

    fn add(self, rhs: &'c Self) -> Self::Output {
        self + rhs.clone()
    }
}

impl<'a, 'b, 'c, C: CurveAffine> Sub<&'c Self> for EcPoint<'a, 'b, C> {
    type Output = Self;

    fn sub(self, rhs: &'c Self) -> Self::Output {
        self - rhs.clone()
    }
}

impl<'a, 'b, C: CurveAffine> AddAssign for EcPoint<'a, 'b, C> {
    fn add_assign(&mut self, rhs: Self) {
        *self = self.clone() + rhs
    }
}

impl<'a, 'b, C: CurveAffine> SubAssign for EcPoint<'a, 'b, C> {
    fn sub_assign(&mut self, rhs: Self) {
        *self = self.clone() - rhs
    }
}

impl<'a, 'b, 'c, C: CurveAffine> AddAssign<&'c Self> for EcPoint<'a, 'b, C> {
    fn add_assign(&mut self, rhs: &'c Self) {
        *self = self.clone() + rhs
=======
impl<'a, C: CurveAffine, N: FieldExt, EccChip: EccInstructions<C, N>> ScalarLoader<C::Scalar>
    for Rc<Halo2Loader<'a, C, N, EccChip>>
{
    type LoadedScalar = Scalar<'a, C, N, EccChip>;

    fn load_const(&self, value: &C::Scalar) -> Scalar<'a, C, N, EccChip> {
        self.scalar(Value::Constant(*value))
>>>>>>> 0763f89b
    }

<<<<<<< HEAD
impl<'a, 'b, 'c, C: CurveAffine> SubAssign<&'c Self> for EcPoint<'a, 'b, C> {
    fn sub_assign(&mut self, rhs: &'c Self) {
        *self = self.clone() - rhs
    }
}

impl<'a, 'b, C: CurveAffine> ScalarLoader<C::Scalar> for Rc<Halo2Loader<'a, 'b, C>> {
    type LoadedScalar = Scalar<'a, 'b, C>;

    fn load_const(&self, value: &C::Scalar) -> Scalar<'a, 'b, C> {
        self.scalar(Value::Constant(*value))
    }
}

impl<'a, 'b, C: CurveAffine> EcPointLoader<C::CurveExt> for Rc<Halo2Loader<'a, 'b, C>> {
    type LoadedEcPoint = EcPoint<'a, 'b, C>;

    fn ec_point_load_const(&self, ec_point: &C::CurveExt) -> EcPoint<'a, 'b, C> {
        self.assign_const_ec_point(ec_point.to_affine())
    }
}

impl<'a, 'b, C: CurveAffine> Loader<C::CurveExt> for Rc<Halo2Loader<'a, 'b, C>> {}
=======
    fn assert_eq(
        &self,
        annotation: &str,
        lhs: &Scalar<'a, C, N, EccChip>,
        rhs: &Scalar<'a, C, N, EccChip>,
    ) -> Result<(), crate::Error> {
        self.scalar_chip()
            .assert_equal(&mut self.ctx_mut(), &lhs.assigned(), &rhs.assigned())
            .map_err(|_| crate::Error::AssertionFailure(annotation.to_string()))
    }
}

impl<'a, C: CurveAffine, N: FieldExt, EccChip: EccInstructions<C, N>> EcPointLoader<C>
    for Rc<Halo2Loader<'a, C, N, EccChip>>
{
    type LoadedEcPoint = EcPoint<'a, C, N, EccChip>;

    fn ec_point_load_const(&self, ec_point: &C) -> EcPoint<'a, C, N, EccChip> {
        self.assign_const_ec_point(*ec_point)
    }

    fn ec_point_assert_eq(
        &self,
        annotation: &str,
        lhs: &EcPoint<'a, C, N, EccChip>,
        rhs: &EcPoint<'a, C, N, EccChip>,
    ) -> Result<(), crate::Error> {
        self.ecc_chip()
            .assert_equal(&mut self.ctx_mut(), &lhs.assigned(), &rhs.assigned())
            .map_err(|_| crate::Error::AssertionFailure(annotation.to_string()))
    }
}

impl<'a, C: CurveAffine, N: FieldExt, EccChip: EccInstructions<C, N>> Loader<C>
    for Rc<Halo2Loader<'a, C, N, EccChip>>
{
    #[cfg(test)]
    fn start_cost_metering(&self, identifier: &str) {
        self.start_row_metering(identifier)
    }

    #[cfg(test)]
    fn end_cost_metering(&self) {
        self.end_row_metering()
    }
}
>>>>>>> 0763f89b
<|MERGE_RESOLUTION|>--- conflicted
+++ resolved
@@ -1,9 +1,10 @@
 use crate::{
-<<<<<<< HEAD
     loader::{EcPointLoader, LoadedEcPoint, LoadedScalar, Loader, ScalarLoader},
-    util::{Curve, FieldOps, Itertools},
+    util::{
+        arithmetic::{Curve, CurveAffine, Field, FieldOps, PrimeField},
+        Itertools,
+    },
 };
-use ff::{Field, PrimeField};
 use halo2_ecc::{
     bigint::{CRTInteger, OverflowInteger},
     ecc::{fixed::FixedEccPoint, EccChip, EccPoint},
@@ -12,41 +13,17 @@
         flex_gate::FlexGateConfig,
         range::RangeConfig,
         Context, GateInstructions,
-        QuantumCell::{Constant, Existing, Witness},
+        QuantumCell::{self, Constant, Existing, Witness},
         RangeInstructions,
     },
     utils::fe_to_bigint,
 };
-use halo2_proofs::{
-    circuit::{self, AssignedCell},
-    halo2curves::CurveAffine,
-};
+use halo2_proofs::circuit::{self, AssignedCell};
 use num_bigint::{BigInt, BigUint};
-=======
-    loader::{
-        halo2::shim::{EccInstructions, IntegerInstructions},
-        EcPointLoader, LoadedEcPoint, LoadedScalar, Loader, ScalarLoader,
-    },
-    util::{
-        arithmetic::{Curve, CurveAffine, Field, FieldExt, FieldOps, Group},
-        Itertools,
-    },
-};
-use halo2_proofs::circuit::{self, Region};
-use halo2_wrong_ecc::maingate::RegionCtx;
-use rand::rngs::OsRng;
->>>>>>> 0763f89b
 use std::{
-    cell::{Ref, RefCell},
-    collections::btree_map::{BTreeMap, Entry},
+    cell::RefCell,
     fmt::{self, Debug},
-<<<<<<< HEAD
-    ops::{Add, AddAssign, DerefMut, Mul, MulAssign, Neg, Sub, SubAssign},
-=======
-    iter,
-    marker::PhantomData,
     ops::{Add, AddAssign, Deref, DerefMut, Mul, MulAssign, Neg, Sub, SubAssign},
->>>>>>> 0763f89b
     rc::Rc,
 };
 
@@ -56,7 +33,6 @@
 pub type AssignedInteger<C> = CRTInteger<<C as CurveAffine>::ScalarExt>;
 pub type AssignedEcPoint<C> = EccPoint<<C as CurveAffine>::ScalarExt, AssignedInteger<C>>;
 
-<<<<<<< HEAD
 // Sometimes it is useful to know that a cell is really a constant, for optimization purposes
 #[derive(Clone, Debug)]
 pub enum Value<T, L> {
@@ -68,6 +44,15 @@
     pub ecc_chip: EccChip<'a, C::Scalar, BaseFieldChip<C>>,
     ctx: RefCell<Context<'b, C::Scalar>>,
     num_ec_point: RefCell<usize>,
+    num_scalar: RefCell<usize>,
+}
+impl<'a, 'b, C: CurveAffine> Debug for Halo2Loader<'a, 'b, C> {
+    fn fmt(&self, f: &mut fmt::Formatter<'_>) -> fmt::Result {
+        f.debug_struct("Halo2Loader")
+            .field("num_ec_point", &self.num_ec_point)
+            .field("num_scalar", &self.num_scalar)
+            .finish()
+    }
 }
 
 impl<'a, 'b, C: CurveAffine> Halo2Loader<'a, 'b, C>
@@ -79,6 +64,7 @@
             ecc_chip: EccChip::construct(field_chip),
             ctx: RefCell::new(ctx),
             num_ec_point: RefCell::new(0),
+            num_scalar: RefCell::new(0),
         })
     }
 
@@ -96,6 +82,10 @@
 
     pub fn gate(&self) -> &FlexGateConfig<C::Scalar> {
         &self.range().gate
+    }
+
+    pub fn ctx(&self) -> impl Deref<Target = Context<'b, C::Scalar>> + '_ {
+        self.ctx.borrow()
     }
 
     pub(super) fn ctx_mut(&self) -> impl DerefMut<Target = Context<'b, C::Scalar>> + '_ {
@@ -158,7 +148,9 @@
     }
 
     pub fn scalar(self: &Rc<Self>, value: Value<C::Scalar, AssignedValue<C>>) -> Scalar<'a, 'b, C> {
-        Scalar { loader: self.clone(), value }
+        let index = *self.num_scalar.borrow();
+        *self.num_scalar.borrow_mut() += 1;
+        Scalar { loader: self.clone(), index, value }
     }
 
     pub fn ec_point(self: &Rc<Self>, assigned: AssignedEcPoint<C>) -> EcPoint<'a, 'b, C> {
@@ -168,135 +160,11 @@
     }
 
     pub fn assign_const_ec_point(self: &Rc<Self>, ec_point: C) -> EcPoint<'a, 'b, C> {
-=======
-#[derive(Debug)]
-pub struct Halo2Loader<'a, C: CurveAffine, N: FieldExt, EccChip: EccInstructions<C, N>> {
-    ecc_chip: RefCell<EccChip>,
-    ctx: RefCell<RegionCtx<'a, N>>,
-    num_scalar: RefCell<usize>,
-    num_ec_point: RefCell<usize>,
-    const_ec_point: RefCell<BTreeMap<(C::Base, C::Base), EcPoint<'a, C, N, EccChip>>>,
-    _marker: PhantomData<C>,
-    #[cfg(test)]
-    row_meterings: RefCell<Vec<(String, usize)>>,
-}
-
-impl<'a, C: CurveAffine, N: FieldExt, EccChip: EccInstructions<C, N>>
-    Halo2Loader<'a, C, N, EccChip>
-{
-    pub fn new(ecc_chip: EccChip, ctx: RegionCtx<'a, N>) -> Rc<Self> {
-        Rc::new(Self {
-            ecc_chip: RefCell::new(ecc_chip),
-            ctx: RefCell::new(ctx),
-            num_scalar: RefCell::default(),
-            num_ec_point: RefCell::default(),
-            const_ec_point: RefCell::default(),
-            #[cfg(test)]
-            row_meterings: RefCell::default(),
-            _marker: PhantomData,
-        })
-    }
-
-    pub fn into_region(self) -> Region<'a, N> {
-        self.ctx.into_inner().into_region()
-    }
-
-    pub fn ecc_chip(&self) -> impl Deref<Target = EccChip> + '_ {
-        self.ecc_chip.borrow()
-    }
-
-    pub fn scalar_chip(&self) -> impl Deref<Target = EccChip::ScalarChip> + '_ {
-        Ref::map(self.ecc_chip.borrow(), |ecc_chip| ecc_chip.scalar_chip())
-    }
-
-    pub fn ctx(&self) -> impl Deref<Target = RegionCtx<'a, N>> + '_ {
-        self.ctx.borrow()
-    }
-
-    pub(crate) fn ctx_mut(&self) -> impl DerefMut<Target = RegionCtx<'a, N>> + '_ {
-        self.ctx.borrow_mut()
-    }
-
-    pub fn assign_const_scalar(self: &Rc<Self>, constant: C::Scalar) -> Scalar<'a, C, N, EccChip> {
-        let assigned = self
-            .scalar_chip()
-            .assign_constant(&mut self.ctx_mut(), constant)
-            .unwrap();
-        self.scalar(Value::Assigned(assigned))
-    }
-
-    pub fn assign_scalar(
-        self: &Rc<Self>,
-        scalar: circuit::Value<EccChip::Scalar>,
-    ) -> Scalar<'a, C, N, EccChip> {
-        let assigned = self
-            .scalar_chip()
-            .assign_integer(&mut self.ctx_mut(), scalar)
-            .unwrap();
-        self.scalar(Value::Assigned(assigned))
-    }
-
-    pub(crate) fn scalar(
-        self: &Rc<Self>,
-        value: Value<C::Scalar, EccChip::AssignedScalar>,
-    ) -> Scalar<'a, C, N, EccChip> {
-        let index = *self.num_scalar.borrow();
-        *self.num_scalar.borrow_mut() += 1;
-        Scalar {
-            loader: self.clone(),
-            index,
-            value,
-        }
-    }
-
-    pub fn assign_const_ec_point(self: &Rc<Self>, constant: C) -> EcPoint<'a, C, N, EccChip> {
-        let coordinates = constant.coordinates().unwrap();
-        match self
-            .const_ec_point
-            .borrow_mut()
-            .entry((*coordinates.x(), *coordinates.y()))
-        {
-            Entry::Occupied(entry) => entry.get().clone(),
-            Entry::Vacant(entry) => {
-                let assigned = self
-                    .ecc_chip
-                    .borrow()
-                    .assign_point(&mut self.ctx_mut(), circuit::Value::known(constant))
-                    .unwrap();
-                let ec_point = self.ec_point(assigned);
-                entry.insert(ec_point).clone()
-            }
-        }
-    }
-
-    pub fn assign_ec_point(
-        self: &Rc<Self>,
-        ec_point: circuit::Value<C>,
-    ) -> EcPoint<'a, C, N, EccChip> {
-        let assigned = self
-            .ecc_chip
-            .borrow()
-            .assign_point(&mut self.ctx_mut(), ec_point)
-            .unwrap();
-        self.ec_point(assigned)
-    }
-
-    fn ec_point(self: &Rc<Self>, assigned: EccChip::AssignedPoint) -> EcPoint<'a, C, N, EccChip> {
->>>>>>> 0763f89b
         let index = *self.num_ec_point.borrow();
         *self.num_ec_point.borrow_mut() += 1;
-        EcPoint {
-            loader: self.clone(),
-            value: Value::Constant(FixedEccPoint::from_g1(
-                &ec_point,
-                self.field_chip().num_limbs,
-                self.field_chip().limb_bits,
-            )),
-            index,
-        }
-    }
-
-<<<<<<< HEAD
+        EcPoint { loader: self.clone(), value: Value::Constant(ec_point), index }
+    }
+
     pub fn assign_ec_point(self: &Rc<Self>, ec_point: circuit::Value<C>) -> EcPoint<'a, 'b, C> {
         let assigned = self.ecc_chip.assign_point(&mut self.ctx_mut(), ec_point).unwrap();
         self.ecc_chip
@@ -363,35 +231,10 @@
                 )
                 .expect("add should not fail"),
             ),
-=======
-    fn add(
-        self: &Rc<Self>,
-        lhs: &Scalar<'a, C, N, EccChip>,
-        rhs: &Scalar<'a, C, N, EccChip>,
-    ) -> Scalar<'a, C, N, EccChip> {
-        let output = match (&lhs.value, &rhs.value) {
-            (Value::Constant(lhs), Value::Constant(rhs)) => Value::Constant(*lhs + rhs),
-            (Value::Assigned(assigned), Value::Constant(constant))
-            | (Value::Constant(constant), Value::Assigned(assigned)) => self
-                .scalar_chip()
-                .add_constant(
-                    &mut self.ctx_mut(),
-                    assigned,
-                    &self.scalar_chip().integer(*constant),
-                )
-                .map(Value::Assigned)
-                .unwrap(),
-            (Value::Assigned(lhs), Value::Assigned(rhs)) => {
-                IntegerInstructions::add(self.scalar_chip().deref(), &mut self.ctx_mut(), lhs, rhs)
-                    .map(Value::Assigned)
-                    .unwrap()
-            }
->>>>>>> 0763f89b
         };
         self.scalar(output)
     }
 
-<<<<<<< HEAD
     fn sub(self: &Rc<Self>, lhs: &Scalar<'a, 'b, C>, rhs: &Scalar<'a, 'b, C>) -> Scalar<'a, 'b, C> {
         let output = match (&lhs.value, &rhs.value) {
             (Value::Constant(lhs), Value::Constant(rhs)) => Value::Constant(*lhs - rhs),
@@ -422,50 +265,10 @@
                 )
                 .expect("sub should not fail"),
             ),
-=======
-    fn sub(
-        self: &Rc<Self>,
-        lhs: &Scalar<'a, C, N, EccChip>,
-        rhs: &Scalar<'a, C, N, EccChip>,
-    ) -> Scalar<'a, C, N, EccChip> {
-        let output = match (&lhs.value, &rhs.value) {
-            (Value::Constant(lhs), Value::Constant(rhs)) => Value::Constant(*lhs - rhs),
-            (Value::Constant(constant), Value::Assigned(assigned)) => {
-                let neg = IntegerInstructions::neg(
-                    self.scalar_chip().deref(),
-                    &mut self.ctx_mut(),
-                    assigned,
-                )
-                .unwrap();
-                self.scalar_chip()
-                    .add_constant(
-                        &mut self.ctx_mut(),
-                        &neg,
-                        &self.scalar_chip().integer(*constant),
-                    )
-                    .map(Value::Assigned)
-                    .unwrap()
-            }
-            (Value::Assigned(assigned), Value::Constant(constant)) => self
-                .scalar_chip()
-                .add_constant(
-                    &mut self.ctx_mut(),
-                    assigned,
-                    &self.scalar_chip().integer(constant.neg()),
-                )
-                .map(Value::Assigned)
-                .unwrap(),
-            (Value::Assigned(lhs), Value::Assigned(rhs)) => {
-                IntegerInstructions::sub(self.scalar_chip().deref(), &mut self.ctx_mut(), lhs, rhs)
-                    .map(Value::Assigned)
-                    .unwrap()
-            }
->>>>>>> 0763f89b
         };
         self.scalar(output)
     }
 
-<<<<<<< HEAD
     fn mul(self: &Rc<Self>, lhs: &Scalar<'a, 'b, C>, rhs: &Scalar<'a, 'b, C>) -> Scalar<'a, 'b, C> {
         let output = match (&lhs.value, &rhs.value) {
             (Value::Constant(lhs), Value::Constant(rhs)) => Value::Constant(*lhs * rhs),
@@ -488,35 +291,10 @@
                 )
                 .expect("mul should not fail"),
             ),
-=======
-    fn mul(
-        self: &Rc<Self>,
-        lhs: &Scalar<'a, C, N, EccChip>,
-        rhs: &Scalar<'a, C, N, EccChip>,
-    ) -> Scalar<'a, C, N, EccChip> {
-        let output = match (&lhs.value, &rhs.value) {
-            (Value::Constant(lhs), Value::Constant(rhs)) => Value::Constant(*lhs * rhs),
-            (Value::Assigned(assigned), Value::Constant(constant))
-            | (Value::Constant(constant), Value::Assigned(assigned)) => self
-                .scalar_chip()
-                .mul_constant(
-                    &mut self.ctx_mut(),
-                    assigned,
-                    &self.scalar_chip().integer(*constant),
-                )
-                .map(Value::Assigned)
-                .unwrap(),
-            (Value::Assigned(lhs), Value::Assigned(rhs)) => {
-                IntegerInstructions::mul(self.scalar_chip().deref(), &mut self.ctx_mut(), lhs, rhs)
-                    .map(Value::Assigned)
-                    .unwrap()
-            }
->>>>>>> 0763f89b
         };
         self.scalar(output)
     }
 
-<<<<<<< HEAD
     fn mul_add(
         self: &Rc<Self>,
         a: &Scalar<'a, 'b, C>,
@@ -551,21 +329,10 @@
                 GateInstructions::neg(self.gate(), &mut self.ctx_mut(), &Existing(assigned))
                     .expect("neg should not fail"),
             ),
-=======
-    fn neg(self: &Rc<Self>, scalar: &Scalar<'a, C, N, EccChip>) -> Scalar<'a, C, N, EccChip> {
-        let output = match &scalar.value {
-            Value::Constant(constant) => Value::Constant(constant.neg()),
-            Value::Assigned(assigned) => {
-                IntegerInstructions::neg(self.scalar_chip().deref(), &mut self.ctx_mut(), assigned)
-                    .map(Value::Assigned)
-                    .unwrap()
-            }
->>>>>>> 0763f89b
         };
         self.scalar(output)
     }
 
-<<<<<<< HEAD
     fn invert(self: &Rc<Self>, scalar: &Scalar<'a, 'b, C>) -> Scalar<'a, 'b, C> {
         let output = match &scalar.value {
             Value::Constant(constant) => Value::Constant(Field::invert(constant).unwrap()),
@@ -586,39 +353,6 @@
         };
         self.scalar(output)
     }
-=======
-    fn invert(self: &Rc<Self>, scalar: &Scalar<'a, C, N, EccChip>) -> Scalar<'a, C, N, EccChip> {
-        let output = match &scalar.value {
-            Value::Constant(constant) => Value::Constant(Field::invert(constant).unwrap()),
-            Value::Assigned(assigned) => Value::Assigned(
-                IntegerInstructions::invert(
-                    self.scalar_chip().deref(),
-                    &mut self.ctx_mut(),
-                    assigned,
-                )
-                .unwrap(),
-            ),
-        };
-        self.scalar(output)
-    }
-}
-
-#[cfg(test)]
-impl<'a, C: CurveAffine, N: FieldExt, EccChip: EccInstructions<C, N>>
-    Halo2Loader<'a, C, N, EccChip>
-{
-    fn start_row_metering(self: &Rc<Self>, identifier: &str) {
-        self.row_meterings
-            .borrow_mut()
-            .push((identifier.to_string(), self.ctx.borrow().offset()))
-    }
-
-    fn end_row_metering(self: &Rc<Self>) {
-        let mut row_meterings = self.row_meterings.borrow_mut();
-        let (_, row) = row_meterings.last_mut().unwrap();
-        *row = self.ctx.borrow().offset() - *row;
-    }
->>>>>>> 0763f89b
 
     fn div(self: &Rc<Self>, lhs: &Scalar<'a, 'b, C>, rhs: &Scalar<'a, 'b, C>) -> Scalar<'a, 'b, C> {
         let output = match (&lhs.value, &rhs.value) {
@@ -657,59 +391,37 @@
     }
 }
 
-#[derive(Clone, Debug)]
-pub enum Value<T, L> {
-    Constant(T),
-    Assigned(L),
-}
-
 #[derive(Clone)]
-<<<<<<< HEAD
 pub struct Scalar<'a, 'b, C: CurveAffine> {
     loader: Rc<Halo2Loader<'a, 'b, C>>,
+    index: usize,
     value: Value<C::Scalar, AssignedValue<C>>,
 }
 
 impl<'a, 'b, C: CurveAffine> Scalar<'a, 'b, C> {
     pub fn assigned(&self) -> AssignedValue<C> {
-=======
-pub struct Scalar<'a, C: CurveAffine, N: FieldExt, EccChip: EccInstructions<C, N>> {
-    loader: Rc<Halo2Loader<'a, C, N, EccChip>>,
-    index: usize,
-    value: Value<C::Scalar, EccChip::AssignedScalar>,
-}
-
-impl<'a, C: CurveAffine, N: FieldExt, EccChip: EccInstructions<C, N>> Scalar<'a, C, N, EccChip> {
-    pub fn loader(&self) -> &Rc<Halo2Loader<'a, C, N, EccChip>> {
-        &self.loader
-    }
-
-    pub(crate) fn assigned(&self) -> EccChip::AssignedScalar {
->>>>>>> 0763f89b
         match &self.value {
             Value::Constant(constant) => self.loader.assign_const_scalar(*constant).assigned(),
             Value::Assigned(assigned) => assigned.clone(),
         }
     }
-}
-
-<<<<<<< HEAD
+
+    pub fn to_quantum(&self) -> QuantumCell<C::Scalar> {
+        match &self.value {
+            Value::Constant(constant) => Constant(*constant),
+            Value::Assigned(assigned) => Existing(assigned),
+        }
+    }
+}
+
+impl<'a, 'b, C: CurveAffine> PartialEq for Scalar<'a, 'b, C> {
+    fn eq(&self, other: &Self) -> bool {
+        self.index == other.index
+    }
+}
+
 impl<'a, 'b, C: CurveAffine> LoadedScalar<C::Scalar> for Scalar<'a, 'b, C> {
     type Loader = Rc<Halo2Loader<'a, 'b, C>>;
-=======
-impl<'a, C: CurveAffine, N: FieldExt, EccChip: EccInstructions<C, N>> PartialEq
-    for Scalar<'a, C, N, EccChip>
-{
-    fn eq(&self, other: &Self) -> bool {
-        self.index == other.index
-    }
-}
-
-impl<'a, C: CurveAffine, N: FieldExt, EccChip: EccInstructions<C, N>> LoadedScalar<C::Scalar>
-    for Scalar<'a, C, N, EccChip>
-{
-    type Loader = Rc<Halo2Loader<'a, C, N, EccChip>>;
->>>>>>> 0763f89b
 
     fn loader(&self) -> &Self::Loader {
         &self.loader
@@ -717,57 +429,11 @@
 
     fn mul_add(a: &Self, b: &Self, c: &Self) -> Self {
         let loader = a.loader();
-        loader.mul_add(a, b, c)
+        Halo2Loader::mul_add(loader, a, b, c)
     }
 
     fn mul_add_constant(a: &Self, b: &Self, c: &C::Scalar) -> Self {
         Self::mul_add(a, b, &a.loader().scalar(Value::Constant(*c)))
-    }
-
-    fn sum_with_coeff_and_constant(values: &[(C::Scalar, Self)], constant: &C::Scalar) -> Self {
-        let loader = values.first().unwrap().1.loader();
-        let mut a = Vec::with_capacity(values.len() + 1);
-        let mut b = Vec::with_capacity(values.len() + 1);
-        if *constant != C::Scalar::zero() {
-            a.push(Constant(C::Scalar::one()));
-            b.push(Constant(*constant));
-        }
-        a.extend(values.iter().map(|(_, a)| match &a.value {
-            Value::Constant(constant) => Constant(*constant),
-            Value::Assigned(assigned) => Existing(assigned),
-        }));
-        b.extend(values.iter().map(|(c, _)| Constant(*c)));
-        let (_, _, sum, _) = loader.gate().inner_product(&mut loader.ctx_mut(), &a, &b).unwrap();
-
-        loader.scalar(Value::Assigned(sum))
-    }
-
-    fn sum_products_with_coeff_and_constant(
-        values: &[(C::Scalar, Self, Self)],
-        constant: &C::Scalar,
-    ) -> Self {
-        let loader = values.first().unwrap().1.loader();
-        let mut prods = Vec::with_capacity(values.len());
-        for (c, a, b) in values {
-            let a = match &a.value {
-                Value::Assigned(assigned) => Existing(assigned),
-                Value::Constant(constant) => Constant(*constant),
-            };
-            let b = match &b.value {
-                Value::Assigned(assigned) => Existing(assigned),
-                Value::Constant(constant) => Constant(*constant),
-            };
-            prods.push((*c, a, b));
-        }
-        let output = loader
-            .gate()
-            .sum_products_with_coeff_and_var(
-                &mut loader.ctx_mut(),
-                &prods[..],
-                &Constant(*constant),
-            )
-            .unwrap();
-        loader.scalar(Value::Assigned(output))
     }
 
     fn pow_const(&self, exp: u64) -> Self {
@@ -826,51 +492,26 @@
     }
 }
 
-<<<<<<< HEAD
 impl<'a, 'b, C: CurveAffine> Debug for Scalar<'a, 'b, C> {
-=======
-impl<'a, C: CurveAffine, N: FieldExt, EccChip: EccInstructions<C, N>> Debug
-    for Scalar<'a, C, N, EccChip>
-{
->>>>>>> 0763f89b
     fn fmt(&self, f: &mut fmt::Formatter<'_>) -> fmt::Result {
         f.debug_struct("Scalar").field("value", &self.value).finish()
     }
 }
 
-<<<<<<< HEAD
 impl<'a, 'b, C: CurveAffine> FieldOps for Scalar<'a, 'b, C> {
-=======
-impl<'a, C: CurveAffine, N: FieldExt, EccChip: EccInstructions<C, N>> FieldOps
-    for Scalar<'a, C, N, EccChip>
-{
->>>>>>> 0763f89b
     fn invert(&self) -> Option<Self> {
         Some(self.loader.invert(self))
     }
 }
 
-<<<<<<< HEAD
 impl<'a, 'b, C: CurveAffine> Add for Scalar<'a, 'b, C> {
-=======
-impl<'a, C: CurveAffine, N: FieldExt, EccChip: EccInstructions<C, N>> Add
-    for Scalar<'a, C, N, EccChip>
-{
->>>>>>> 0763f89b
     type Output = Self;
 
     fn add(self, rhs: Self) -> Self::Output {
         Halo2Loader::add(&self.loader, &self, &rhs)
     }
 }
-<<<<<<< HEAD
 impl<'a, 'b, C: CurveAffine> Sub for Scalar<'a, 'b, C> {
-=======
-
-impl<'a, C: CurveAffine, N: FieldExt, EccChip: EccInstructions<C, N>> Sub
-    for Scalar<'a, C, N, EccChip>
-{
->>>>>>> 0763f89b
     type Output = Self;
 
     fn sub(self, rhs: Self) -> Self::Output {
@@ -878,13 +519,7 @@
     }
 }
 
-<<<<<<< HEAD
 impl<'a, 'b, C: CurveAffine> Mul for Scalar<'a, 'b, C> {
-=======
-impl<'a, C: CurveAffine, N: FieldExt, EccChip: EccInstructions<C, N>> Mul
-    for Scalar<'a, C, N, EccChip>
-{
->>>>>>> 0763f89b
     type Output = Self;
 
     fn mul(self, rhs: Self) -> Self::Output {
@@ -892,13 +527,7 @@
     }
 }
 
-<<<<<<< HEAD
 impl<'a, 'b, C: CurveAffine> Neg for Scalar<'a, 'b, C> {
-=======
-impl<'a, C: CurveAffine, N: FieldExt, EccChip: EccInstructions<C, N>> Neg
-    for Scalar<'a, C, N, EccChip>
-{
->>>>>>> 0763f89b
     type Output = Self;
 
     fn neg(self) -> Self::Output {
@@ -906,85 +535,48 @@
     }
 }
 
-<<<<<<< HEAD
 impl<'a, 'b, 'c, C: CurveAffine> Add<&'c Self> for Scalar<'a, 'b, C> {
-=======
-impl<'a, 'b, C: CurveAffine, N: FieldExt, EccChip: EccInstructions<C, N>> Add<&'b Self>
-    for Scalar<'a, C, N, EccChip>
-{
->>>>>>> 0763f89b
-    type Output = Self;
-
-    fn add(self, rhs: &'b Self) -> Self::Output {
+    type Output = Self;
+
+    fn add(self, rhs: &'c Self) -> Self::Output {
         Halo2Loader::add(&self.loader, &self, rhs)
     }
 }
 
-<<<<<<< HEAD
 impl<'a, 'b, 'c, C: CurveAffine> Sub<&'c Self> for Scalar<'a, 'b, C> {
-=======
-impl<'a, 'b, C: CurveAffine, N: FieldExt, EccChip: EccInstructions<C, N>> Sub<&'b Self>
-    for Scalar<'a, C, N, EccChip>
-{
->>>>>>> 0763f89b
-    type Output = Self;
-
-    fn sub(self, rhs: &'b Self) -> Self::Output {
+    type Output = Self;
+
+    fn sub(self, rhs: &'c Self) -> Self::Output {
         Halo2Loader::sub(&self.loader, &self, rhs)
     }
 }
 
-<<<<<<< HEAD
 impl<'a, 'b, 'c, C: CurveAffine> Mul<&'c Self> for Scalar<'a, 'b, C> {
-=======
-impl<'a, 'b, C: CurveAffine, N: FieldExt, EccChip: EccInstructions<C, N>> Mul<&'b Self>
-    for Scalar<'a, C, N, EccChip>
-{
->>>>>>> 0763f89b
-    type Output = Self;
-
-    fn mul(self, rhs: &'b Self) -> Self::Output {
+    type Output = Self;
+
+    fn mul(self, rhs: &'c Self) -> Self::Output {
         Halo2Loader::mul(&self.loader, &self, rhs)
     }
 }
 
-<<<<<<< HEAD
 impl<'a, 'b, C: CurveAffine> AddAssign for Scalar<'a, 'b, C> {
-=======
-impl<'a, C: CurveAffine, N: FieldExt, EccChip: EccInstructions<C, N>> AddAssign
-    for Scalar<'a, C, N, EccChip>
-{
->>>>>>> 0763f89b
     fn add_assign(&mut self, rhs: Self) {
         *self = Halo2Loader::add(&self.loader, self, &rhs)
     }
 }
 
-<<<<<<< HEAD
 impl<'a, 'b, C: CurveAffine> SubAssign for Scalar<'a, 'b, C> {
-=======
-impl<'a, C: CurveAffine, N: FieldExt, EccChip: EccInstructions<C, N>> SubAssign
-    for Scalar<'a, C, N, EccChip>
-{
->>>>>>> 0763f89b
     fn sub_assign(&mut self, rhs: Self) {
         *self = Halo2Loader::sub(&self.loader, self, &rhs)
     }
 }
 
-<<<<<<< HEAD
 impl<'a, 'b, C: CurveAffine> MulAssign for Scalar<'a, 'b, C> {
-=======
-impl<'a, C: CurveAffine, N: FieldExt, EccChip: EccInstructions<C, N>> MulAssign
-    for Scalar<'a, C, N, EccChip>
-{
->>>>>>> 0763f89b
     fn mul_assign(&mut self, rhs: Self) {
         *self = Halo2Loader::mul(&self.loader, self, &rhs)
     }
 }
 
-<<<<<<< HEAD
 impl<'a, 'b, 'c, C: CurveAffine> AddAssign<&'c Self> for Scalar<'a, 'b, C> {
     fn add_assign(&mut self, rhs: &'c Self) {
         *self = (&self.loader).add(self, rhs)
@@ -1000,45 +592,26 @@
 impl<'a, 'b, 'c, C: CurveAffine> MulAssign<&'c Self> for Scalar<'a, 'b, C> {
     fn mul_assign(&mut self, rhs: &'c Self) {
         *self = (&self.loader).mul(self, rhs)
-=======
-impl<'a, 'b, C: CurveAffine, N: FieldExt, EccChip: EccInstructions<C, N>> AddAssign<&'b Self>
-    for Scalar<'a, C, N, EccChip>
-{
-    fn add_assign(&mut self, rhs: &'b Self) {
-        *self = Halo2Loader::add(&self.loader, self, rhs)
-    }
-}
-
-impl<'a, 'b, C: CurveAffine, N: FieldExt, EccChip: EccInstructions<C, N>> SubAssign<&'b Self>
-    for Scalar<'a, C, N, EccChip>
-{
-    fn sub_assign(&mut self, rhs: &'b Self) {
-        *self = Halo2Loader::sub(&self.loader, self, rhs)
-    }
-}
-
-impl<'a, 'b, C: CurveAffine, N: FieldExt, EccChip: EccInstructions<C, N>> MulAssign<&'b Self>
-    for Scalar<'a, C, N, EccChip>
-{
-    fn mul_assign(&mut self, rhs: &'b Self) {
-        *self = Halo2Loader::mul(&self.loader, self, rhs)
->>>>>>> 0763f89b
     }
 }
 
 #[derive(Clone)]
-<<<<<<< HEAD
 pub struct EcPoint<'a, 'b, C: CurveAffine> {
     loader: Rc<Halo2Loader<'a, 'b, C>>,
     index: usize,
-    pub value: Value<FixedEccPoint<C::Scalar, C>, AssignedEcPoint<C>>,
+    pub value: Value<C, AssignedEcPoint<C>>,
 }
 
 impl<'a, 'b, C: CurveAffine> EcPoint<'a, 'b, C> {
     pub fn assigned(&self) -> AssignedEcPoint<C> {
         match &self.value {
             Value::Constant(constant) => {
-                constant.assign(self.loader.field_chip(), &mut self.loader.ctx_mut()).unwrap()
+                let point = FixedEccPoint::from_g1(
+                    constant,
+                    self.loader.field_chip().num_limbs,
+                    self.loader.field_chip().limb_bits,
+                );
+                point.assign(self.loader.field_chip(), &mut self.loader.ctx_mut()).unwrap()
             }
             Value::Assigned(assigned) => assigned.clone(),
         }
@@ -1046,56 +619,30 @@
 }
 
 impl<'a, 'b, C: CurveAffine> PartialEq for EcPoint<'a, 'b, C> {
-=======
-pub struct EcPoint<'a, C: CurveAffine, N: FieldExt, EccChip: EccInstructions<C, N>> {
-    loader: Rc<Halo2Loader<'a, C, N, EccChip>>,
-    index: usize,
-    assigned: EccChip::AssignedPoint,
-}
-
-impl<'a, C: CurveAffine, N: FieldExt, EccChip: EccInstructions<C, N>> EcPoint<'a, C, N, EccChip> {
-    pub fn assigned(&self) -> EccChip::AssignedPoint {
-        self.assigned.clone()
-    }
-}
-
-impl<'a, C: CurveAffine, N: FieldExt, EccChip: EccInstructions<C, N>> PartialEq
-    for EcPoint<'a, C, N, EccChip>
-{
->>>>>>> 0763f89b
     fn eq(&self, other: &Self) -> bool {
         self.index == other.index
     }
 }
 
-<<<<<<< HEAD
-impl<'a, 'b, C: CurveAffine> LoadedEcPoint<C::CurveExt> for EcPoint<'a, 'b, C>
+impl<'a, 'b, C: CurveAffine> LoadedEcPoint<C> for EcPoint<'a, 'b, C>
 where
     C::Base: PrimeField,
 {
     type Loader = Rc<Halo2Loader<'a, 'b, C>>;
-=======
-impl<'a, C: CurveAffine, N: FieldExt, EccChip: EccInstructions<C, N>> LoadedEcPoint<C>
-    for EcPoint<'a, C, N, EccChip>
-{
-    type Loader = Rc<Halo2Loader<'a, C, N, EccChip>>;
->>>>>>> 0763f89b
 
     fn loader(&self) -> &Self::Loader {
         &self.loader
     }
 
     fn multi_scalar_multiplication(
-<<<<<<< HEAD
         pairs: impl IntoIterator<Item = (Scalar<'a, 'b, C>, Self)>,
-=======
-        pairs: impl IntoIterator<Item = (Scalar<'a, C, N, EccChip>, Self)>,
->>>>>>> 0763f89b
     ) -> Self {
         let pairs = pairs.into_iter().collect_vec();
         let loader = &pairs[0].0.loader;
 
-        let (non_scaled, fixed, scaled) = pairs.iter().fold(
+        let mut sum_constants = None;
+
+        let (mut non_scaled, fixed, scaled) = pairs.iter().fold(
             (Vec::new(), Vec::new(), Vec::new()),
             |(mut non_scaled, mut fixed, mut scaled), (scalar, ec_point)| {
                 if matches!(scalar.value, Value::Constant(constant) if constant == C::Scalar::one())
@@ -1104,6 +651,11 @@
                 } else {
                     match &ec_point.value {
                         Value::Constant(constant_pt) => {
+                            if let Value::Constant(constant_scalar) = scalar.value {
+                                let prod = (constant_pt.clone() * constant_scalar).to_affine();
+                                sum_constants =
+                                    if let Some(sum) = sum_constants { Some(C::Curve::to_affine(&(sum + prod))) } else { Some(prod) };
+                            }
                             fixed.push((constant_pt.clone(), scalar.assigned()));
                         }
                         Value::Assigned(assigned_pt) => {
@@ -1114,8 +666,10 @@
                 (non_scaled, fixed, scaled)
             },
         );
-
-<<<<<<< HEAD
+        if let Some(sum) = sum_constants {
+            non_scaled.push(loader.assign_const_ec_point(sum).assigned());
+        }
+
         let mut sum = None;
         if !scaled.is_empty() {
             sum = loader
@@ -1132,13 +686,6 @@
         if !non_scaled.is_empty() || !fixed.is_empty() {
             let rand_point = loader.ecc_chip.load_random_point::<C>(&mut loader.ctx_mut()).unwrap();
             let mut acc = if let Some(prev) = sum {
-=======
-        let output = iter::empty()
-            .chain(if scaled.is_empty() {
-                None
-            } else {
-                let aux_generator = C::CurveExt::random(OsRng).to_affine();
->>>>>>> 0763f89b
                 loader
                     .ecc_chip
                     .add_unequal(&mut loader.ctx_mut(), &prev, &rand_point, true)
@@ -1150,12 +697,17 @@
                 acc =
                     loader.ecc_chip.add_unequal(&mut loader.ctx_mut(), &acc, &point, true).unwrap();
             }
-            for (fixed_point, scalar) in fixed.iter() {
+            for (constant_point, scalar) in fixed.iter() {
+                let fixed_point = FixedEccPoint::from_g1(
+                    constant_point,
+                    loader.field_chip().num_limbs,
+                    loader.field_chip().limb_bits,
+                );
                 let fixed_msm = loader
                     .ecc_chip
                     .fixed_base_scalar_mult(
                         &mut loader.ctx_mut(),
-                        fixed_point,
+                        &fixed_point,
                         &vec![scalar.clone()],
                         C::Scalar::NUM_BITS as usize,
                         4,
@@ -1165,7 +717,6 @@
                     .ecc_chip
                     .add_unequal(&mut loader.ctx_mut(), &acc, &fixed_msm, true)
                     .unwrap();
-<<<<<<< HEAD
             }
             acc = loader
                 .ecc_chip
@@ -1178,47 +729,11 @@
 }
 
 impl<'a, 'b, C: CurveAffine> Debug for EcPoint<'a, 'b, C> {
-=======
-                Some(
-                    loader
-                        .ecc_chip
-                        .borrow()
-                        .mul_batch_1d_horizontal(&mut loader.ctx.borrow_mut(), scaled, WINDOW_SIZE)
-                        .unwrap(),
-                )
-            })
-            .chain(non_scaled)
-            .reduce(|acc, ec_point| {
-                EccInstructions::add(
-                    loader.ecc_chip().deref(),
-                    &mut loader.ctx.borrow_mut(),
-                    &acc,
-                    &ec_point,
-                )
-                .unwrap()
-            })
-            .map(|output| {
-                loader
-                    .ecc_chip()
-                    .normalize(&mut loader.ctx_mut(), &output)
-                    .unwrap()
-            })
-            .unwrap();
-
-        loader.ec_point(output)
-    }
-}
-
-impl<'a, C: CurveAffine, N: FieldExt, EccChip: EccInstructions<C, N>> Debug
-    for EcPoint<'a, C, N, EccChip>
-{
->>>>>>> 0763f89b
     fn fmt(&self, f: &mut fmt::Formatter<'_>) -> fmt::Result {
         f.debug_struct("EcPoint").field("assigned", &self.assigned()).finish()
     }
 }
 
-<<<<<<< HEAD
 impl<'a, 'b, C: CurveAffine> Add for EcPoint<'a, 'b, C> {
     type Output = Self;
 
@@ -1274,18 +789,9 @@
 impl<'a, 'b, 'c, C: CurveAffine> AddAssign<&'c Self> for EcPoint<'a, 'b, C> {
     fn add_assign(&mut self, rhs: &'c Self) {
         *self = self.clone() + rhs
-=======
-impl<'a, C: CurveAffine, N: FieldExt, EccChip: EccInstructions<C, N>> ScalarLoader<C::Scalar>
-    for Rc<Halo2Loader<'a, C, N, EccChip>>
-{
-    type LoadedScalar = Scalar<'a, C, N, EccChip>;
-
-    fn load_const(&self, value: &C::Scalar) -> Scalar<'a, C, N, EccChip> {
-        self.scalar(Value::Constant(*value))
->>>>>>> 0763f89b
-    }
-
-<<<<<<< HEAD
+    }
+}
+
 impl<'a, 'b, 'c, C: CurveAffine> SubAssign<&'c Self> for EcPoint<'a, 'b, C> {
     fn sub_assign(&mut self, rhs: &'c Self) {
         *self = self.clone() - rhs
@@ -1298,62 +804,99 @@
     fn load_const(&self, value: &C::Scalar) -> Scalar<'a, 'b, C> {
         self.scalar(Value::Constant(*value))
     }
-}
-
-impl<'a, 'b, C: CurveAffine> EcPointLoader<C::CurveExt> for Rc<Halo2Loader<'a, 'b, C>> {
-    type LoadedEcPoint = EcPoint<'a, 'b, C>;
-
-    fn ec_point_load_const(&self, ec_point: &C::CurveExt) -> EcPoint<'a, 'b, C> {
-        self.assign_const_ec_point(ec_point.to_affine())
-    }
-}
-
-impl<'a, 'b, C: CurveAffine> Loader<C::CurveExt> for Rc<Halo2Loader<'a, 'b, C>> {}
-=======
+
     fn assert_eq(
         &self,
         annotation: &str,
-        lhs: &Scalar<'a, C, N, EccChip>,
-        rhs: &Scalar<'a, C, N, EccChip>,
+        lhs: &Self::LoadedScalar,
+        rhs: &Self::LoadedScalar,
     ) -> Result<(), crate::Error> {
-        self.scalar_chip()
-            .assert_equal(&mut self.ctx_mut(), &lhs.assigned(), &rhs.assigned())
-            .map_err(|_| crate::Error::AssertionFailure(annotation.to_string()))
-    }
-}
-
-impl<'a, C: CurveAffine, N: FieldExt, EccChip: EccInstructions<C, N>> EcPointLoader<C>
-    for Rc<Halo2Loader<'a, C, N, EccChip>>
-{
-    type LoadedEcPoint = EcPoint<'a, C, N, EccChip>;
-
-    fn ec_point_load_const(&self, ec_point: &C) -> EcPoint<'a, C, N, EccChip> {
+        match (&lhs.value, &rhs.value) {
+            (Value::Constant(lhs), Value::Constant(rhs)) => {
+                assert_eq!(*lhs, *rhs);
+            }
+            _ => {
+                let loader = lhs.loader();
+                loader.gate().assert_equal(
+                    &mut loader.ctx_mut(),
+                    &lhs.to_quantum(),
+                    &rhs.to_quantum(),
+                ).expect(annotation);
+            }
+        }
+        Ok(())
+    }
+
+    fn sum_with_coeff_and_constant(
+        &self,
+        values: &[(C::Scalar, &Self::LoadedScalar)],
+        constant: C::Scalar,
+    ) -> Self::LoadedScalar {
+        let mut a = Vec::with_capacity(values.len() + 1);
+        let mut b = Vec::with_capacity(values.len() + 1);
+        if constant != C::Scalar::zero() {
+            a.push(Constant(C::Scalar::one()));
+            b.push(Constant(constant));
+        }
+        a.extend(values.iter().map(|(_, a)| match &a.value {
+            Value::Constant(constant) => Constant(*constant),
+            Value::Assigned(assigned) => Existing(assigned),
+        }));
+        b.extend(values.iter().map(|(c, _)| Constant(*c)));
+        let (_, _, sum, _) = self.gate().inner_product(&mut self.ctx_mut(), &a, &b).unwrap();
+
+        self.scalar(Value::Assigned(sum))
+    }
+
+    fn sum_products_with_coeff_and_constant(
+        &self,
+        values: &[(C::Scalar, &Self::LoadedScalar, &Self::LoadedScalar)],
+        constant: C::Scalar,
+    ) -> Self::LoadedScalar {
+        let mut prods = Vec::with_capacity(values.len());
+        for (c, a, b) in values {
+            let a = match &a.value {
+                Value::Assigned(assigned) => Existing(assigned),
+                Value::Constant(constant) => Constant(*constant),
+            };
+            let b = match &b.value {
+                Value::Assigned(assigned) => Existing(assigned),
+                Value::Constant(constant) => Constant(*constant),
+            };
+            prods.push((*c, a, b));
+        }
+        let output = self
+            .gate()
+            .sum_products_with_coeff_and_var(&mut self.ctx_mut(), &prods[..], &Constant(constant))
+            .unwrap();
+        self.scalar(Value::Assigned(output))
+    }
+}
+
+impl<'a, 'b, C: CurveAffine> EcPointLoader<C> for Rc<Halo2Loader<'a, 'b, C>> {
+    type LoadedEcPoint = EcPoint<'a, 'b, C>;
+
+    fn ec_point_load_const(&self, ec_point: &C) -> EcPoint<'a, 'b, C> {
         self.assign_const_ec_point(*ec_point)
     }
 
     fn ec_point_assert_eq(
         &self,
         annotation: &str,
-        lhs: &EcPoint<'a, C, N, EccChip>,
-        rhs: &EcPoint<'a, C, N, EccChip>,
+        lhs: &Self::LoadedEcPoint,
+        rhs: &Self::LoadedEcPoint,
     ) -> Result<(), crate::Error> {
-        self.ecc_chip()
-            .assert_equal(&mut self.ctx_mut(), &lhs.assigned(), &rhs.assigned())
-            .map_err(|_| crate::Error::AssertionFailure(annotation.to_string()))
-    }
-}
-
-impl<'a, C: CurveAffine, N: FieldExt, EccChip: EccInstructions<C, N>> Loader<C>
-    for Rc<Halo2Loader<'a, C, N, EccChip>>
-{
-    #[cfg(test)]
-    fn start_cost_metering(&self, identifier: &str) {
-        self.start_row_metering(identifier)
-    }
-
-    #[cfg(test)]
-    fn end_cost_metering(&self) {
-        self.end_row_metering()
-    }
-}
->>>>>>> 0763f89b
+        let loader = lhs.loader();
+        match (&lhs.value, &rhs.value) {
+            (Value::Constant(lhs), Value::Constant(rhs)) => {
+                assert_eq!(*lhs, *rhs);
+            },
+            _ => {
+                loader.ecc_chip.assert_equal(&mut loader.ctx_mut(), &lhs.assigned(), &rhs.assigned()).expect(annotation);
+            }
+        }
+        Ok(())
+    }
+}
+
+impl<'a, 'b, C: CurveAffine> Loader<C> for Rc<Halo2Loader<'a, 'b, C>> {}